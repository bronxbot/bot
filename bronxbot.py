--- conflicted
+++ resolved
@@ -184,10 +184,7 @@
         "cogs.economy.Gambling": "success",
         "cogs.economy.Work": "success",
         "cogs.economy.Bazaar": "success",
-<<<<<<< HEAD
         "cogs.fun.Other": "success",
-=======
->>>>>>> b6c24b91
         #"cogs.Security": "success", disabled for now
         #"cogs.LastFm": "disabled",  disabled for now
     },
