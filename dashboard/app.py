from flask import Flask, render_template, redirect, request, make_response, url_for, jsonify, Response
import requests
import json
from functools import wraps
import time
import os
<<<<<<< HEAD
from pymongo import MongoClient
import pymongo.errors
from dotenv import load_dotenv

# Load environment variables from .env file
load_dotenv()
=======
from utils.db import db  # This now uses the synchronous database
from werkzeug.serving import make_server
import asyncio
import functools
from config import Config
>>>>>>> 5389d346

app = Flask(__name__)  # Initialize Flask app at module level
app.config.from_object(Config)  # Load configuration

# Configure for production
app.config['SERVER_NAME'] = None

<<<<<<< HEAD
# Initialize MongoDB with better error handling
MONGODB_URI = os.environ.get("MONGO_URI")
try:
    mongo_client = MongoClient(MONGODB_URI, serverSelectionTimeoutMS=5000)  # 5 second timeout
    # Test the connection
    mongo_client.admin.command('ping')
    db = mongo_client.bronxbot
    MONGODB_AVAILABLE = True
    print("MongoDB connection successful")
except pymongo.errors.ServerSelectionTimeoutError as e:
    print(f"MongoDB connection failed: {e}")
    print("Running without database functionality")
    MONGODB_AVAILABLE = False
    db = None
except Exception as e:
    print(f"Unexpected MongoDB error: {e}")
    MONGODB_AVAILABLE = False
    db = None

def get_guild_settings(guild_id: str):
    """Get guild settings synchronously with error handling"""
    if not MONGODB_AVAILABLE or db is None:
        print("MongoDB not available, returning default settings")
        return {
            'prefixes': ['!'],
            'welcome': {
                'enabled': False,
                'channel_id': None,
                'message': 'Welcome to the server!'
            },
            'moderation': {
                'log_channel': None,
                'mute_role': None,
                'jail_role': None
            }
        }
    
    try:
        settings = db.guild_settings.find_one({"_id": str(guild_id)})
        return settings if settings else {}
    except Exception as e:
        print(f"Error getting guild settings: {e}")
        return {}

def get_user_balance(user_id: str):
    """Get user balance from database"""
    if not MONGODB_AVAILABLE or not db:
        return {'balance': 0, 'bank': 0}
    
    try:
        user_data = db.users.find_one({"_id": str(user_id)})
        if user_data:
            return {
                'balance': user_data.get('balance', 0),
                'bank': user_data.get('bank', 0)
            }
        return {'balance': 0, 'bank': 0}
    except Exception as e:
        print(f"Error getting user balance: {e}")
        return {'balance': 0, 'bank': 0}

def get_guild_stats(guild_id: str):
    """Get guild statistics from database"""
    if not MONGODB_AVAILABLE or not db:
        return {'member_count': 0, 'message_count': 0, 'active_users': 0}
    
    try:
        stats = db.guild_stats.find_one({"_id": str(guild_id)})
        if stats:
            return {
                'member_count': stats.get('member_count', 0),
                'message_count': stats.get('message_count', 0),
                'active_users': stats.get('active_users', 0)
            }
        return {'member_count': 0, 'message_count': 0, 'active_users': 0}
    except Exception as e:
        print(f"Error getting guild stats: {e}")
        return {'member_count': 0, 'message_count': 0, 'active_users': 0}
=======
# Health check endpoint
@app.route('/healthz')
def health_check():
    return jsonify({"status": "healthy", "timestamp": time.time()}), 200
>>>>>>> 5389d346

# Add thousands filter
@app.template_filter('thousands')
def thousands_filter(value):
    """Format a number with thousands separator"""
    try:
        return "{:,}".format(int(value))
    except (ValueError, TypeError):
        return "0"

# Initialize configuration with default empty values
DISCORD_CLIENT_ID = None
DISCORD_CLIENT_SECRET = None
DISCORD_BOT_OWNER_ID = None
DISCORD_BOT_TOKEN = None
config = {}

def load_config():
    """Load configuration from environment variables or config file"""
    global DISCORD_CLIENT_ID, DISCORD_CLIENT_SECRET, DISCORD_BOT_OWNER_ID, DISCORD_BOT_TOKEN, config
    
    # First try environment variables
    DISCORD_CLIENT_ID = os.environ.get('DISCORD_CLIENT_ID')
    DISCORD_CLIENT_SECRET = os.environ.get('DISCORD_CLIENT_SECRET')
    DISCORD_BOT_OWNER_ID = os.environ.get('DISCORD_BOT_OWNER_ID')
    DISCORD_BOT_TOKEN = os.environ.get('DISCORD_BOT_TOKEN')
    
    # If env vars not set, try config file
    if not all([DISCORD_CLIENT_ID, DISCORD_CLIENT_SECRET, DISCORD_BOT_OWNER_ID]):
        try:
            with open("data/config.json", "r") as f:
                config = json.load(f)
            DISCORD_CLIENT_ID = DISCORD_CLIENT_ID or config.get('CLIENT_ID')
            DISCORD_CLIENT_SECRET = DISCORD_CLIENT_SECRET or config.get('CLIENT_SECRET')
            DISCORD_BOT_OWNER_ID = DISCORD_BOT_OWNER_ID or config.get('OWNER_ID')
            DISCORD_BOT_TOKEN = DISCORD_BOT_TOKEN or config.get('TOKEN')
        except FileNotFoundError:
            print("Config file not found, using environment variables only")
        except json.JSONDecodeError:
            print("Invalid JSON in config file, using environment variables only")
    
    return all([DISCORD_CLIENT_ID, DISCORD_CLIENT_SECRET, DISCORD_BOT_OWNER_ID])

def require_discord_config(f):
    """Decorator to ensure Discord configuration is available"""
    @wraps(f)
    def decorated_function(*args, **kwargs):
        if not load_config():
            return jsonify({
                "error": "Discord configuration is not set up. Please configure DISCORD_CLIENT_ID, DISCORD_CLIENT_SECRET, and DISCORD_BOT_OWNER_ID."
            }), 503
        return f(*args, **kwargs)
    return decorated_function

# Try initial config load but don't fail if unsuccessful
try:
    load_config()
except Exception as e:
    print(f"Warning: Error loading initial configuration: {e}")

# Set callback URI based on environment
if os.environ.get('RENDER_EXTERNAL_URL'):
    DISCORD_REDIRECT_URI = f"{os.environ['RENDER_EXTERNAL_URL']}/callback"
else:
    DISCORD_REDIRECT_URI = 'http://localhost:5000/callback'

# Global stats dictionary
bot_stats = {
    'server_count': 0,
    'user_count': 0,
    'uptime': 0,
    'latency': 0,
    'guilds': []  # List of guild IDs where bot is present
}

def login_required(f):
    @wraps(f)
    def decorated_function(*args, **kwargs):
        user_id = request.cookies.get('user_id')
        if not user_id:
            return redirect(url_for('login'))
        return f(*args, **kwargs)
    return decorated_function

@app.route('/api/stats', methods=['GET', 'POST'])
def api_stats():
    global bot_stats
    if request.method == 'POST':
        bot_stats.update(request.json)
        return jsonify({"status": "success"})
    return jsonify(bot_stats)

@app.route('/')
def home():
    user_id = request.cookies.get('user_id')
    # Only check bot owner ID if Discord config is loaded
    if DISCORD_BOT_OWNER_ID and user_id and user_id == DISCORD_BOT_OWNER_ID and request.host == 'localhost:5000':
        username = request.cookies.get('username', 'User')
        return render_template('DEVindex.html', username=username, stats=bot_stats) 
    elif user_id:
        username = request.cookies.get('username', 'User')
        return render_template('index.html', username=username, stats=bot_stats)
    return render_template('home.html', stats=bot_stats)

@app.route('/login')
def login():
    if not DISCORD_CLIENT_ID:
        return "Discord configuration not set up", 503
    return redirect(f'https://discord.com/api/oauth2/authorize?client_id={DISCORD_CLIENT_ID}&redirect_uri={DISCORD_REDIRECT_URI}&response_type=code&scope=identify+guilds')

@app.route('/callback')
def callback():
    code = request.args.get('code')
    if not code:
        return 'No authorization code provided', 400
        
    data = {
        'client_id': DISCORD_CLIENT_ID,
        'client_secret': DISCORD_CLIENT_SECRET,
        'grant_type': 'authorization_code',
        'code': code,
        'redirect_uri': DISCORD_REDIRECT_URI,
        'scope': 'identify'
    }
    headers = {
        'Content-Type': 'application/x-www-form-urlencoded'
    }
    response = requests.post('https://discord.com/api/oauth2/token', data=data, headers=headers)
    if response.status_code == 200:
        credentials = response.json()
        access_token = credentials['access_token']
        
        # Get user info
        user_response = requests.get('https://discord.com/api/users/@me', headers={
            'Authorization': f'Bearer {access_token}'
        })
        user = user_response.json()
        
        resp = make_response(redirect('/'))
        resp.set_cookie('user_id', user['id'])
        resp.set_cookie('username', user['username'])
        resp.set_cookie('access_token', access_token)
        return resp
    return 'Authentication failed', 400

@app.route('/logout')
def logout():
    resp = make_response(redirect('/'))
    resp.delete_cookie('user_id')
    resp.delete_cookie('username')
    resp.delete_cookie('access_token')
    return resp

def get_user_guilds(access_token):
    """Fetch user's Discord servers"""
    response = requests.get('https://discord.com/api/users/@me/guilds', headers={
        'Authorization': f'Bearer {access_token}'
    })
    if response.status_code == 200:
        return response.json()
    return []

def get_bot_guilds():
    """Fetch bot's server list from stats"""
    global bot_stats
    return bot_stats.get('guilds', [])

@app.route('/health')
def health():
    """Health check endpoint"""
    return jsonify({
        'status': 'ok',
        'mongodb_available': MONGODB_AVAILABLE,
        'discord_configured': load_config()
    })

@app.route('/servers')
@login_required
def servers():
    """Show list of servers the user has access to"""
    access_token = request.cookies.get('access_token')
    if not access_token:
        return redirect('/login')
        
    user_guilds = get_user_guilds(access_token)
    bot_guilds = get_bot_guilds()
    
    # Filter guilds where user has manage server permission
    manage_guilds = [
        guild for guild in user_guilds 
        if (int(guild['permissions']) & 0x20) == 0x20  # Check for MANAGE_GUILD permission
    ]
    
    # Mark guilds where bot is present and add icon URLs
    for guild in manage_guilds:
        guild['bot_present'] = str(guild['id']) in bot_guilds
        guild['icon_url'] = f"https://cdn.discordapp.com/icons/{guild['id']}/{guild['icon']}.png" if guild['icon'] else None
    
    # Sort guilds to show bot-present servers first
    manage_guilds.sort(key=lambda g: (not g['bot_present'], g['name'].lower()))
    
    return render_template('servers.html', 
        guilds=manage_guilds,
        username=request.cookies.get('username', 'User'),
        config={'CLIENT_ID': DISCORD_CLIENT_ID}
    )

@app.route('/servers/<guild_id>/settings')
@login_required
def server_settings(guild_id):
    """Show settings for a specific server"""
    access_token = request.cookies.get('access_token')
    if not access_token:
        return redirect('/login')
        
    # Verify user has access to this server
    user_guilds = get_user_guilds(access_token)
    if not any(g['id'] == guild_id and (int(g['permissions']) & 0x20) == 0x20 for g in user_guilds):
        return "Unauthorized", 403

    # Get server settings from database
    settings = get_guild_settings(guild_id)
    
    # Initialize default values if settings is empty
    guild_info = None
    channels = []
    roles = []
    
    # Only try to get Discord API data if bot token is available
    if DISCORD_BOT_TOKEN:
        headers = {'Authorization': f'Bot {DISCORD_BOT_TOKEN}'}
        try:
            guild_response = requests.get(f'https://discord.com/api/v10/guilds/{guild_id}', headers=headers)
            channels_response = requests.get(f'https://discord.com/api/v10/guilds/{guild_id}/channels', headers=headers)
            roles_response = requests.get(f'https://discord.com/api/v10/guilds/{guild_id}/roles', headers=headers)
            
            guild_info = guild_response.json() if guild_response.ok else None
            channels = channels_response.json() if channels_response.ok else []
            roles = roles_response.json() if roles_response.ok else []
        except Exception as e:
            print(f"Error fetching Discord API data: {e}")
    else:
        print("No bot token available, using minimal guild info")
        # Use basic guild info from user's guild list
        user_guild = next((g for g in user_guilds if g['id'] == guild_id), None)
        if user_guild:
            guild_info = {
                'id': user_guild['id'],
                'name': user_guild['name'],
                'icon': user_guild.get('icon')
            }
    
    # Filter text channels only and sort by position
    text_channels = sorted(
        [c for c in channels if c.get('type') == 0],  # 0 is text channel
        key=lambda c: c.get('position', 0)
    )
    
    # Sort roles by position
    roles = sorted(roles, key=lambda r: r.get('position', 0), reverse=True)
    
    return render_template('settings.html',
        guild=guild_info,
        settings=settings,
        channels=text_channels,
        roles=roles,
        username=request.cookies.get('username', 'User'),
        mongodb_available=MONGODB_AVAILABLE
    )

@app.route('/servers/<guild_id>/settings/update', methods=['POST'])
@login_required
def update_settings(guild_id):
    """Update settings for a specific server"""
    access_token = request.cookies.get('access_token')
    if not access_token:
        return redirect('/login')
        
    # Verify user has access to this server
    user_guilds = get_user_guilds(access_token)
    if not any(g['id'] == guild_id and (int(g['permissions']) & 0x20) == 0x20 for g in user_guilds):
        return "Unauthorized", 403
    
    if not MONGODB_AVAILABLE:
        return redirect(f'/servers/{guild_id}/settings?error=database_unavailable')
        
    # Get settings from form
    settings = {
        'prefixes': [p.strip() for p in request.form.get('prefixes', '').split(',') if p.strip()],
        'welcome': {
            'enabled': bool(request.form.get('welcome_enabled')),
            'channel_id': request.form.get('welcome_channel'),
            'message': request.form.get('welcome_message')
        },
        'moderation': {
            'log_channel': request.form.get('log_channel'),
            'mute_role': request.form.get('mute_role'),
            'jail_role': request.form.get('jail_role')
        }
    }
    
    try:
        # Update database
        result = db.guild_settings.update_one(
            {"_id": str(guild_id)},
            {"$set": settings},
            upsert=True
        )
        
        if result.acknowledged:
            return redirect(f'/servers/{guild_id}/settings?success=1')
        else:
            return redirect(f'/servers/{guild_id}/settings?error=1')
    except Exception as e:
        print(f"Error updating guild settings: {e}")
        return redirect(f'/servers/{guild_id}/settings?error=1')

@app.route('/settings')
@login_required
def settings_select():
    """Show server selection for settings"""
    access_token = request.cookies.get('access_token')
    if not access_token:
        return redirect('/login')
        
    user_guilds = get_user_guilds(access_token)
    bot_guilds = get_bot_guilds()
    
    # Filter guilds where user has manage server permission
    manage_guilds = [
        guild for guild in user_guilds 
        if (int(guild['permissions']) & 0x20) == 0x20
    ]
    
    # Add bot presence info
    for guild in manage_guilds:
        guild['bot_present'] = str(guild['id']) in bot_guilds
        guild['icon_url'] = f"https://cdn.discordapp.com/icons/{guild['id']}/{guild['icon']}.png" if guild['icon'] else None
    
    # Sort guilds to show bot-present servers first
    manage_guilds.sort(key=lambda g: (not g['bot_present'], g['name'].lower()))
    
    return render_template('settings_select.html',
        guilds=manage_guilds,
        username=request.cookies.get('username', 'User'),
        config={'CLIENT_ID': DISCORD_CLIENT_ID}
    )

@app.route('/api/user/<user_id>/balance')
@login_required
def get_user_balance_api(user_id):
    """API endpoint to get user balance"""
    # Only allow the user to see their own balance or allow bot owner to see any balance
    requester_id = request.cookies.get('user_id')
    if requester_id != user_id and requester_id != DISCORD_BOT_OWNER_ID:
        return jsonify({"error": "Unauthorized"}), 403
    
    balance = get_user_balance(user_id)
    return jsonify(balance)

@app.route('/api/guild/<guild_id>/stats')
@login_required
def get_guild_stats_api(guild_id):
    """API endpoint to get guild stats"""
    access_token = request.cookies.get('access_token')
    if not access_token:
        return jsonify({"error": "No access token"}), 401
        
    # Verify user has access to this server
    user_guilds = get_user_guilds(access_token)
    if not any(g['id'] == guild_id and (int(g['permissions']) & 0x20) == 0x20 for g in user_guilds):
        return jsonify({"error": "Unauthorized"}), 403
    
    stats = get_guild_stats(guild_id)
    return jsonify(stats)

@app.route('/debug')
def debug():
    """Debug endpoint to check application status"""
    return jsonify({
        'status': 'ok',
        'env': os.environ.get('FLASK_ENV'),
        'discord_configured': load_config(),
        'mongodb_available': MONGODB_AVAILABLE,
        'bot_token_available': bool(DISCORD_BOT_TOKEN),
        'redirect_uri': DISCORD_REDIRECT_URI,
        'config_source': 'env' if any([os.environ.get('DISCORD_CLIENT_ID'),
                                     os.environ.get('DISCORD_CLIENT_SECRET'),
                                     os.environ.get('DISCORD_BOT_OWNER_ID')]) else 'config_file',
        'missing_config': [k for k in ['DISCORD_CLIENT_ID', 'DISCORD_CLIENT_SECRET', 'DISCORD_BOT_OWNER_ID']
                          if not os.environ.get(k) and not config.get(k.split('_', 1)[1])]
    })

# Error handlers
@app.errorhandler(500)
def server_error(e):
    return jsonify({
        'error': 'Internal Server Error',
        'message': str(e),
        'type': '500'
    }), 500

@app.errorhandler(404)
def not_found(e):
    return jsonify({
        'error': 'Not Found',
        'message': str(e),
        'type': '404'
    }), 404

@app.errorhandler(404)
def not_found_error(error):
    """Handle 404 errors"""
    if request.headers.get('Accept', '').startswith('application/json'):
        return jsonify({"error": "Not found"}), 404
    return render_template('home.html', stats=bot_stats), 404

@app.errorhandler(500)
def internal_error(error):
    """Handle 500 errors"""
    if request.headers.get('Accept', '').startswith('application/json'):
        return jsonify({"error": "Internal server error"}), 500
    return render_template('home.html', stats=bot_stats, error="Internal server error"), 500

def get_available_port(start_port, max_port=65535):
    """Find first available port in range"""
    import socket
    for port in range(start_port, max_port + 1):
        try:
            with socket.socket(socket.AF_INET, socket.SOCK_STREAM) as s:
                s.bind(('127.0.0.1', port))
                s.close()
                return port
        except OSError:
            continue
    return None

def run(as_thread=False):
    """Run the Flask application server
    
    Args:
        as_thread (bool): If True, run in a separate thread for the Discord bot
    """
    default_port = int(os.environ.get('PORT', 5000))
    port = get_available_port(default_port)
    if not port:
        port = get_available_port(8000)  # Try alternate port range
    if not port:
        raise RuntimeError("No available ports found")
        
    host = '0.0.0.0' if os.environ.get('FLASK_ENV') == 'production' else '127.0.0.1'
    
    if as_thread:
        import threading
        from werkzeug.serving import make_server
        
        server = make_server(host, port, app, threaded=True)
        print(f"Web server starting on http://{host}:{port}")
        
        def run_server():
            server.serve_forever()
            
        server_thread = threading.Thread(target=run_server, daemon=True)
        server_thread.start()
    else:
        # Only use debug mode when running directly (not in thread)
        debug = os.environ.get('FLASK_ENV') != 'production'
        app.run(host=host, port=port, debug=debug)

def shutdown_server():
    """Shutdown the Flask server (placeholder for now)"""
    pass

@app.route('/api/stats/live')
def live_stats():
    def generate():
        while True:
            # Read the latest stats from the file
            try:
                with open('data/stats.json', 'r') as f:
                    stats = json.load(f)
                    data = f"data: {json.dumps(stats)}\n\n"
                    yield data
            except Exception as e:
                print(f"Error reading stats: {e}")
                yield "data: {}\n\n"
            time.sleep(1)  # Update every second

    return Response(generate(), mimetype='text/event-stream')

if __name__ == "__main__":
    try:
        run()
    except Exception as e:
        print(f"Error starting server: {e}")
        import sys
        sys.exit(1)<|MERGE_RESOLUTION|>--- conflicted
+++ resolved
@@ -4,28 +4,18 @@
 from functools import wraps
 import time
 import os
-<<<<<<< HEAD
 from pymongo import MongoClient
 import pymongo.errors
 from dotenv import load_dotenv
 
 # Load environment variables from .env file
 load_dotenv()
-=======
-from utils.db import db  # This now uses the synchronous database
-from werkzeug.serving import make_server
-import asyncio
-import functools
-from config import Config
->>>>>>> 5389d346
 
 app = Flask(__name__)  # Initialize Flask app at module level
-app.config.from_object(Config)  # Load configuration
 
 # Configure for production
 app.config['SERVER_NAME'] = None
 
-<<<<<<< HEAD
 # Initialize MongoDB with better error handling
 MONGODB_URI = os.environ.get("MONGO_URI")
 try:
@@ -104,12 +94,6 @@
     except Exception as e:
         print(f"Error getting guild stats: {e}")
         return {'member_count': 0, 'message_count': 0, 'active_users': 0}
-=======
-# Health check endpoint
-@app.route('/healthz')
-def health_check():
-    return jsonify({"status": "healthy", "timestamp": time.time()}), 200
->>>>>>> 5389d346
 
 # Add thousands filter
 @app.template_filter('thousands')
